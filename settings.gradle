/*
 * Copyright (C) 2017 The Arrow Authors
 *
 * Licensed under the Apache License, Version 2.0 (the "License");
 * you may not use this file except in compliance with the License.
 * You may obtain a copy of the License at
 *
 *       http://www.apache.org/licenses/LICENSE-2.0
 *
 * Unless required by applicable law or agreed to in writing, software
 * distributed under the License is distributed on an "AS IS" BASIS,
 * WITHOUT WARRANTIES OR CONDITIONS OF ANY KIND, either express or implied.
 * See the License for the specific language governing permissions and
 * limitations under the License.
 */

rootProject.name = "arrow"

buildscript {
    gradle.ext.tutteli_plugins_version = '0.4.0'
    repositories {
        maven { url "https://plugins.gradle.org/m2/" }
    }
    dependencies {
        classpath "ch.tutteli:tutteli-gradle-settings:$gradle.ext.tutteli_plugins_version"
    }
}

apply plugin: 'ch.tutteli.settings'

//noinspection GroovyAssignabilityCheck
include {
    modules {

        core {
            _ 'annotations'
            _ 'annotations-processor'
            _ 'annotations-processor-test'
            _ 'core'
            _ 'data'
            _ 'free'
<<<<<<< HEAD
            _ 'generic'
            _ 'instances'
=======
            _ 'instances-core'
            _ 'instances-data'
>>>>>>> 4a5d001a
            _ 'kindedj'
            _ 'mtl'
            _ 'syntax'
            _ 'test'
            _ 'typeclasses'
            _ 'validation'
        }

        effects {
            _ 'effects'
            _ 'effects-rx2'
            _ 'effects-kotlinx-coroutines'
        }

        folder('recursion-schemes') {
            _ 'recursion'
        }

        docs {
            _ 'docs'
            _ 'examples'
        }

        optics {
            _ 'optics'
        }

        dagger {
            _ 'dagger'
            _ 'dagger-effects'
            _ 'dagger-effects-rx2'
            _ 'dagger-effects-kotlinx-coroutines'
        }
    }
}<|MERGE_RESOLUTION|>--- conflicted
+++ resolved
@@ -39,13 +39,9 @@
             _ 'core'
             _ 'data'
             _ 'free'
-<<<<<<< HEAD
-            _ 'generic'
-            _ 'instances'
-=======
             _ 'instances-core'
             _ 'instances-data'
->>>>>>> 4a5d001a
+            _ 'generic'
             _ 'kindedj'
             _ 'mtl'
             _ 'syntax'
