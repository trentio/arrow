--- conflicted
+++ resolved
@@ -20,18 +20,10 @@
 
         testLaws(MonadLaws.laws(WriterT.monad(NonEmptyList.monad(), IntMonoid), Eq.any()))
         testLaws(MonoidKLaws.laws(
-<<<<<<< HEAD
                 WriterT.monoidK<ListKWHK, Int>(ListKW.monoidK()),
                 WriterT.applicative(),
-                object : Eq<WriterTKind<ListKWHK, Int, Int>> {
-                    override fun eqv(a: WriterTKind<ListKWHK, Int, Int>, b: WriterTKind<ListKWHK, Int, Int>): Boolean =
-                            a.ev().value == b.ev().value
-=======
-                WriterT.monoidK<ListKWHK, Int>(ListKW.monad(), ListKW.monoidK()),
-                WriterT.applicative(ListKW.monad(), IntMonoid),
                 Eq { a, b ->
                     a.ev().value == b.ev().value
->>>>>>> 0580ec75
                 }))
 
         testLaws(MonadWriterLaws.laws(WriterT.monad(Option.monad(), IntMonoid),
