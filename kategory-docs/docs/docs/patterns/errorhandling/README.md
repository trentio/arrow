--- conflicted
+++ resolved
@@ -131,13 +131,8 @@
 fun launch(target: Target, nuke: Nuke): Option<Impacted> = Some(Impacted)
 ```
 
-<<<<<<< HEAD
-It's easy to work with [`Option`]({{ '/docs/datatypes/option' | relative_url }}) if your lang supports monad comprehensions or special syntax for them.
-Kategory provides monadic comprehensions for all datatypes for which a [`Monad`]({{ '/docs/typeclasses/monad' | relative_url }}) instance exists built atop corutines.
-=======
 It's easy to work with [`Option`](/docs/datatypes/option) if your lang supports monad comprehensions or special syntax for them.
 Kategory provides monadic comprehensions for all datatypes for which a [`Monad`](/docs/typeclasses/monad) instance exists built atop coroutines.
->>>>>>> 341b99e3
 
 ```kotlin
 fun attackOption(): Option<Impacted> =
@@ -315,13 +310,8 @@
 Or since `arm()` and `bind()` are operations that do not depend on each other we don't need the monad comprehensions here and we can express our logic as:
 
 ```kotlin
-<<<<<<< HEAD
-inline fun <reified F> attack(ME: MonadError<F, NukeException> = monadError()): HK<F, Impacted> =
-  ME.tupled(aim(), arm()).flatMap({ (nuke, target) -> launch(nuke, target) })
-=======
 inline fun <reified F> attack1(ME: MonadError<F, NukeException> = monadError()): HK<F, Impacted> =
   ME.tupled(aim(), arm()).flatMap(ME, { (nuke, target) -> launch<F>(nuke, target) })
->>>>>>> 341b99e3
 
 val result = attack<EitherKindPartial<NukeException>>()
 result.ev()
